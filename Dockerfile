--- conflicted
+++ resolved
@@ -1,30 +1,12 @@
-<<<<<<< HEAD
-FROM debian:jessie-slim
-
-# install python + pip
-RUN apt-get update && \
-    apt-get install -y python3 curl && \
-    curl --fail 'https://bootstrap.pypa.io/get-pip.py' | python3 && \
-    apt-get purge --auto-remove -y curl && \
-    rm -rf /var/lib/apt/lists/*
-
-# install python-systemd
-ENV BUILD_DEPS="python3-dev pkg-config gcc git libsystemd-journal-dev" \
-    VERSION="234"
-RUN apt-get update && \
-    apt-get install -y $BUILD_DEPS && \
-    pip3 install "git+https://github.com/systemd/python-systemd.git/@v$VERSION#egg=systemd" && \
-=======
 FROM debian:stretch-slim
 
 # Install Python, pip, boto3 and python-systemd.
 RUN BUILD_DEPS="curl python3-dev python3-pip python3-setuptools pkg-config \
       gcc git libsystemd-dev" \
-    VERSION="233"; \
+    VERSION="234"; \
     apt-get update && \
     apt-get install --no-install-recommends --yes python3 $BUILD_DEPS && \
     pip3 install --no-cache-dir boto3 "git+https://github.com/systemd/python-systemd.git/@v$VERSION#egg=systemd" && \
->>>>>>> 0a2a42f6
     apt-get purge --auto-remove -y $BUILD_DEPS && \
     rm -rf /var/lib/apt/lists/*
 
